--- conflicted
+++ resolved
@@ -34,11 +34,7 @@
     loss, logits = outputs[:2]
     return math.exp(loss)
         
-<<<<<<< HEAD
-def main(label, model, special_tokens, device, tokenizer, plddt_threshold, perplexity_threshold, min_length, max_length, batch_size):
-=======
 def generate_pivot_sequences(label, model, special_tokens, device, tokenizer, plddt_threshold, perplexity_threshold, min_length, max_length, n_continuations=5):
->>>>>>> 36ef9e0d
     '''
     Generate sequences using the pivot-based approach:
     1. Generate a base sequence
@@ -59,18 +55,10 @@
         eos_token_id=1,
         pad_token_id=0,
         do_sample=True,
-<<<<<<< HEAD
-        num_return_sequences=batch_size,  
-        temperature=1,  # Slightly reduce randomness
-        no_repeat_ngram_size=3  # Prevent repetitive patterns
-    ) 
-    print(f"Generated {len(outputs)} raw sequences")
-=======
         num_return_sequences=1,
         temperature=1,
         no_repeat_ngram_size=3
     )[0]
->>>>>>> 36ef9e0d
     
     base_sequence = remove_characters(tokenizer.decode(base_output), special_tokens)
     
@@ -167,7 +155,7 @@
     result[label] = sequences
     return result
 
-def process_sequences_with_stability(sequences_dict, plddt_threshold, perplexity_threshold, min_length, max_length, disable_filtering=False):
+def process_sequences_with_stability(sequences_dict, plddt_threshold, perplexity_threshold, min_length, max_length):
     """
     Add stability scores to sequences and convert to DataFrame.
     Processes one sequence at a time using stability_score.
@@ -303,17 +291,10 @@
                       help="Minimum sequence length for filtering")
     parser.add_argument("--max_length", type=int, default=300,
                       help="Maximum sequence length for filtering")
-<<<<<<< HEAD
-    parser.add_argument("--disable_filtering", action="store_true",
-                      help="Disable all filtering steps")
-    parser.add_argument("--batch_size", type=int, default=20,
-                      help="Number of sequences to generate in each batch")
-=======
     parser.add_argument("--use_pivot", action="store_true",
                       help="Use pivot-based sequence generation")
     parser.add_argument("--n_continuations", type=int, default=5,
                       help="Number of continuations to generate when using pivot-based generation")
->>>>>>> 36ef9e0d
     args = parser.parse_args()
 
     device = torch.device("cuda" if torch.cuda.is_available() else "cpu")
@@ -341,11 +322,7 @@
         print(f"\nProcessing batch {i+1}/{args.n_batches}")
         sequences = main(args.ec_label, model, special_tokens, device, tokenizer, 
                          args.plddt_threshold, args.perplexity_threshold, 
-<<<<<<< HEAD
-                         args.min_length, args.max_length, args.batch_size)
-=======
                          args.min_length, args.max_length, args.use_pivot, args.n_continuations)
->>>>>>> 36ef9e0d
         if args.ec_label in sequences:
             all_sequences[args.ec_label].extend(sequences[args.ec_label])
             
