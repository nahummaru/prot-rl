import csv
import torch
from tqdm import tqdm

<<<<<<< HEAD
from stability import stability_score
=======
from stability import stability_score, stability_score_batch
>>>>>>> a945b1a5
from utils import perplexity_from_logits

from datasets import load_dataset
from transformers import GPT2LMHeadModel, AutoTokenizer

def generate_stability_labels_from_hf(ec_number, output_path, limit=None):
    """
    Load sequences from HuggingFace dataset, add stability score, pLDDT, and perplexity columns,
    and save to a new CSV file.
    
    Args:
        ec_number (str): EC number to filter sequences.
        output_path (str): Path to the output CSV file.
        limit (int, optional): Limit the number of sequences to process.
    """
<<<<<<< HEAD
    
    ds = load_dataset("AI4PD/ZymCTRL")
    filtered_ds = ds.filter(lambda x: x['text'].startswith(ec_number))
    
    # Load the model and tokenizer for perplexity calculation
    model_name = 'AI4PD/ZymCTRL'
    tokenizer = AutoTokenizer.from_pretrained(model_name)
    model = GPT2LMHeadModel.from_pretrained(model_name).to('cuda' if torch.cuda.is_available() else 'cpu')
    
    rows = []
    total_items = len(filtered_ds['train']) if limit is None else min(limit, len(filtered_ds['train']))
    
    for i, item in tqdm(enumerate(filtered_ds['train']), total=total_items, desc="Processing sequences"):
        if limit is not None and i >= limit:
            break
        
        try:
            # Extract the sequence from the 'text' field
            text = item['text']
            ec_number, sequence = text.split('<sep>')[:2]
            sequence = sequence.split('<start>')[1].split('<end>')[0]

            print(ec_number, sequence)
            
            # Calculate stability and pLDDT
            stability_results = stability_score([sequence])
            raw_if, dg, plddt = stability_results[0]
            
            if dg < -2.0:
                stability_label = "high"
            elif dg > 0.0:
                stability_label = "low"
            else:
                stability_label = "medium"
            
            # Calculate perplexity
            input_ids = tokenizer.encode(sequence, return_tensors='pt').to(model.device)
            with torch.no_grad():
                outputs = model(input_ids)
                ppl = perplexity_from_logits(outputs.logits, input_ids, None).item()
            
            rows.append([
                ec_number.strip(),
                sequence,
                str(raw_if),
                str(dg),
                stability_label,
                str(plddt),
                str(ppl),
                str(len(sequence))  # Add sequence length
            ])
            
            torch.cuda.empty_cache()
        
        except Exception as e:
            print(f"Error processing entry {i}: {str(e)}")
            print(f"Skipping entry {i}")
    
=======
    
    ds = load_dataset("AI4PD/ZymCTRL")
    filtered_ds = ds.filter(lambda x: x['text'].startswith(ec_number))
    
    # Load the model and tokenizer for perplexity calculation
    model_name = 'AI4PD/ZymCTRL'
    tokenizer = AutoTokenizer.from_pretrained(model_name)
    model = GPT2LMHeadModel.from_pretrained(model_name).to('cuda' if torch.cuda.is_available() else 'cpu')
    
    rows = []
    total_items = len(filtered_ds['train']) if limit is None else min(limit, len(filtered_ds['train']))
    
    # Process in batches
    batch_size = 8  # Adjust based on available GPU memory
    current_batch = []
    current_batch_indices = []
    
    for i, item in tqdm(enumerate(filtered_ds['train']), total=total_items, desc="Processing sequences"):
        if limit is not None and i >= limit:
            break
            
        try:
            # Extract the sequence from the 'text' field
            text = item['text']
            ec_number, sequence = text.split('<sep>')[:2]
            sequence = sequence.split('<start>')[1].split('<end>')[0]
            
            current_batch.append(sequence)
            current_batch_indices.append((i, ec_number.strip()))
            
            # Process batch when it's full or on the last item
            if len(current_batch) == batch_size or i == total_items - 1:
                # Calculate stability and pLDDT for the batch
                stability_results = stability_score_batch(current_batch)
                
                # Calculate perplexity for the batch
                batch_input_ids = tokenizer(current_batch, padding=True, return_tensors='pt').to(model.device)
                with torch.no_grad():
                    outputs = model(batch_input_ids.input_ids)
                    batch_ppls = perplexity_from_logits(outputs.logits, batch_input_ids.input_ids, batch_input_ids.attention_mask)
                
                # Process results for each sequence in the batch
                for (idx, ec), seq, (raw_if, dg, plddt), ppl in zip(current_batch_indices, current_batch, stability_results, batch_ppls):
                    if dg < -2.0:
                        stability_label = "high"
                    elif dg > 0.0:
                        stability_label = "low"
                    else:
                        stability_label = "medium"
                    
                    rows.append([
                        ec,
                        seq,
                        str(raw_if),
                        str(dg),
                        stability_label,
                        str(plddt),
                        str(ppl.item()),
                        str(len(seq))
                    ])
                
                # Clear batch
                current_batch = []
                current_batch_indices = []
                torch.cuda.empty_cache()
        
        except Exception as e:
            print(f"Error processing entry {i}: {str(e)}")
            print(f"Skipping entry {i}")
            # Clear batch on error to prevent accumulation of problematic sequences
            current_batch = []
            current_batch_indices = []
    
>>>>>>> a945b1a5
    # Write to output CSV
    with open(output_path, 'w', newline='') as outfile:
        writer = csv.writer(outfile)
        writer.writerow(['EC_Number', 'Sequence', 'Raw_IF', 'DeltaG', 'Stability_Label', 'pLDDT', 'Perplexity', 'Length'])
        writer.writerows(rows)
    
    print(f"Processed {len(rows)} sequences and saved to {output_path}")

if __name__ == "__main__":
    limit = None
    generate_stability_labels_from_hf("4.2.1.1", "brenda/ec_sequences_stability_plddt_perplexity.csv", limit=limit)<|MERGE_RESOLUTION|>--- conflicted
+++ resolved
@@ -2,11 +2,7 @@
 import torch
 from tqdm import tqdm
 
-<<<<<<< HEAD
-from stability import stability_score
-=======
 from stability import stability_score, stability_score_batch
->>>>>>> a945b1a5
 from utils import perplexity_from_logits
 
 from datasets import load_dataset
@@ -22,66 +18,6 @@
         output_path (str): Path to the output CSV file.
         limit (int, optional): Limit the number of sequences to process.
     """
-<<<<<<< HEAD
-    
-    ds = load_dataset("AI4PD/ZymCTRL")
-    filtered_ds = ds.filter(lambda x: x['text'].startswith(ec_number))
-    
-    # Load the model and tokenizer for perplexity calculation
-    model_name = 'AI4PD/ZymCTRL'
-    tokenizer = AutoTokenizer.from_pretrained(model_name)
-    model = GPT2LMHeadModel.from_pretrained(model_name).to('cuda' if torch.cuda.is_available() else 'cpu')
-    
-    rows = []
-    total_items = len(filtered_ds['train']) if limit is None else min(limit, len(filtered_ds['train']))
-    
-    for i, item in tqdm(enumerate(filtered_ds['train']), total=total_items, desc="Processing sequences"):
-        if limit is not None and i >= limit:
-            break
-        
-        try:
-            # Extract the sequence from the 'text' field
-            text = item['text']
-            ec_number, sequence = text.split('<sep>')[:2]
-            sequence = sequence.split('<start>')[1].split('<end>')[0]
-
-            print(ec_number, sequence)
-            
-            # Calculate stability and pLDDT
-            stability_results = stability_score([sequence])
-            raw_if, dg, plddt = stability_results[0]
-            
-            if dg < -2.0:
-                stability_label = "high"
-            elif dg > 0.0:
-                stability_label = "low"
-            else:
-                stability_label = "medium"
-            
-            # Calculate perplexity
-            input_ids = tokenizer.encode(sequence, return_tensors='pt').to(model.device)
-            with torch.no_grad():
-                outputs = model(input_ids)
-                ppl = perplexity_from_logits(outputs.logits, input_ids, None).item()
-            
-            rows.append([
-                ec_number.strip(),
-                sequence,
-                str(raw_if),
-                str(dg),
-                stability_label,
-                str(plddt),
-                str(ppl),
-                str(len(sequence))  # Add sequence length
-            ])
-            
-            torch.cuda.empty_cache()
-        
-        except Exception as e:
-            print(f"Error processing entry {i}: {str(e)}")
-            print(f"Skipping entry {i}")
-    
-=======
     
     ds = load_dataset("AI4PD/ZymCTRL")
     filtered_ds = ds.filter(lambda x: x['text'].startswith(ec_number))
@@ -155,7 +91,6 @@
             current_batch = []
             current_batch_indices = []
     
->>>>>>> a945b1a5
     # Write to output CSV
     with open(output_path, 'w', newline='') as outfile:
         writer = csv.writer(outfile)
