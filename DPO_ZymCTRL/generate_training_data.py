--- conflicted
+++ resolved
@@ -206,18 +206,12 @@
         # Clear GPU memory after each batch
         torch.cuda.empty_cache()
 
-<<<<<<< HEAD
     if args.data_type == "train":
         output_dir = f"train_data_iteration{args.iteration_num}" + (f"_{args.tag}" if args.tag else "")
     else:  # val
         output_dir = f"val_data" + (f"_{args.tag}" if args.tag else "")
 
     # Make this directory if it doesn't exist
-=======
-    output_dir = f"training_data_iteration{args.iteration_num}" + (f"_{args.tag}" if args.tag else "")
-    
-    # Create output directory if it doesn't exist
->>>>>>> 0145dc6d
     os.makedirs(output_dir, exist_ok=True)
 
     # Save sequences to file 
