--- conflicted
+++ resolved
@@ -193,11 +193,8 @@
     result[label] = sequences
     return result
 
-<<<<<<< HEAD
 def process_sequences_with_stability(sequences_dict, plddt_threshold, perplexity_threshold, min_length, max_length, disable_filtering=False):
-=======
 def process_sequences_with_stability(sequences_dict, plddt_threshold, perplexity_threshold, min_length, max_length, disable_filtering):
->>>>>>> 1b8ffa4c
     """
     Add stability scores to sequences and convert to DataFrame.
     Processes sequences in batches using stability_score_batch.
@@ -353,15 +350,10 @@
                       help="Use pivot-based sequence generation")
     parser.add_argument("--n_continuations", type=int, default=5,
                       help="Number of continuations to generate when using pivot-based generation")
-<<<<<<< HEAD
-    parser.add_argument("--disable_filtering", action="store_true",
-                      help="Disable filtering of sequences based on pLDDT and perplexity")
-=======
     parser.add_argument("--disable_filtering", action="store_true", default=True,
                       help="Disable sequence filtering based on pLDDT and perplexity thresholds")
     parser.add_argument("--control_tag", type=str, default="",
                       help="Control tag to use for all generations (e.g. '<stability=high>')")
->>>>>>> 1b8ffa4c
     args = parser.parse_args()
 
     device = torch.device("cuda" if torch.cuda.is_available() else "cpu")
@@ -385,21 +377,6 @@
             tokenizer.add_special_tokens(special_tokens_dict)
             model.resize_token_embeddings(len(tokenizer))
     
-<<<<<<< HEAD
-    print(f"Loading {model_name}")
-    tokenizer = AutoTokenizer.from_pretrained(model_name)
-    model = GPT2LMHeadModel.from_pretrained(model_name).to(device)
-
-    # Load checkpoint if provided
-    if args.checkpoint_path:
-        print(f"Loading checkpoint from {args.checkpoint_path}")
-        checkpoint = torch.load(args.checkpoint_path, map_location=device)
-        # Remove unexpected keys from the checkpoint
-        checkpoint = {k: v for k, v in checkpoint.items() if k in model.state_dict()}
-        model.load_state_dict(checkpoint, strict=False)
-        # Resize token embeddings if necessary
-        model.resize_token_embeddings(len(tokenizer))
-=======
             
             # Load checkpoint state dict
             checkpoint = torch.load(args.model_path, map_location=device)
@@ -445,7 +422,6 @@
             }
             tokenizer.add_special_tokens(special_tokens_dict)
             model.resize_token_embeddings(len(tokenizer))
->>>>>>> 1b8ffa4c
 
     special_tokens = ['<start>', '<end>', '<|endoftext|>', '<pad>', '<sep>', ' ']
 
